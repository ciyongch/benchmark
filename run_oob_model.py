--- conflicted
+++ resolved
@@ -1,435 +1,327 @@
-################################################################################
-# Copyright 2023 Intel Corporation
-#
-# Licensed under the Apache License, Version 2.0 (the "License");
-# you may not use this file except in compliance with the License.
-# You may obtain a copy of the License at
-#
-#     http://www.apache.org/licenses/LICENSE-2.0
-#
-# Unless required by applicable law or agreed to in writing, software
-# distributed under the License is distributed on an "AS IS" BASIS,
-# WITHOUT WARRANTIES OR CONDITIONS OF ANY KIND, either express or implied.
-# See the License for the specific language governing permissions and
-# limitations under the License.
-################################################################################
-
-import argparse
-import csv
-import os
-import subprocess
-import re
-import random
-from multiprocessing import Pool
-import numpy as np
-import pandas as pd
-import torchvision as vision
-import timm
-
-torch_bench_vision_model_list = ['dcgan', 'phlippe_densenet', 'phlippe_resnet']
-
-torch_vision_classification_model_list = [
-    "alexnet", "convnext_tiny", "convnext_small", "convnext_base",
-    "convnext_large", "densenet121", "densenet161", "densenet169",
-    "densenet201", "efficientnet_b0", "efficientnet_b1", "efficientnet_b2",
-    "efficientnet_b3", "efficientnet_b4", "efficientnet_b5", "efficientnet_b6",
-    "efficientnet_b7", "googlenet", "mnasnet0_5", "mnasnet0_75", "mnasnet1_0",
-    "mnasnet1_3", "inception_v3", "mobilenet_v2", "mobilenet_v3_large",
-    "mobilenet_v3_small", "resnet18", "resnet34", "resnet50", "resnet101",
-    "resnet152", 'regnet_x_16gf', 'regnet_x_1_6gf', 'regnet_x_32gf',
-    'regnet_x_3_2gf', 'regnet_x_400mf', 'regnet_x_800mf', 'regnet_x_8gf',
-    'regnet_y_16gf', 'regnet_y_1_6gf', 'regnet_y_32gf', 'regnet_y_3_2gf',
-    'regnet_y_400mf', 'regnet_y_800mf', 'regnet_y_8gf', 'resnext101_32x8d',
-    'resnext101_64x4d', 'resnext50_32x4d', 'shufflenet_v2_x0_5',
-    'shufflenet_v2_x1_0', 'shufflenet_v2_x1_5', 'shufflenet_v2_x2_0',
-    'squeezenet1_0', 'squeezenet1_1', 'vgg11', 'vgg11_bn', 'vgg13', 'vgg13_bn',
-    'vgg16', 'vgg16_bn', 'vgg19', 'vgg19_bn', 'wide_resnet101_2',
-    'wide_resnet50_2', "vit_b_16", "vit_b_32", "vit_l_16", "vit_l_32"
-]  # image_size 224, skip: "efficientnet_v2_s", "efficientnet_v2_m","efficientnet_v2_l", "'regnet_y_128gf'", 'vit_b_16','vit_b_32', 'vit_l_16', 'vit_l_32', 'swin_b', 'swin_s','swin_t', 'swin_v2_b', 'swin_v2_s', 'swin_v2_t'
-
-torch_vision_segmentation_model_list = [
-    'deeplabv3_mobilenet_v3_large', 'deeplabv3_resnet101',
-    'deeplabv3_resnet50', 'fcn_resnet101', 'fcn_resnet50',
-    "lraspp_mobilenet_v3_large"
-]  # image_size 520
-
-VIT_model_list = ["DeepViT"]
-
-timm_vision_model_list = [
-    "fbnetc_100", "spnasnet_100", "vit_small_patch16_224",
-    "vit_giant_patch14_224", "regnety_120", "resnest14d"]
-
-group_conv_model_list = ['regnet_x_16gf', 'regnet_x_1_6gf', 'regnet_x_32gf',
-    'regnet_x_3_2gf', 'regnet_x_400mf', 'regnet_x_800mf', 'regnet_x_8gf',
-    'regnet_y_16gf', 'regnet_y_1_6gf', 'regnet_y_32gf', 'regnet_y_3_2gf',
-    'regnet_y_400mf', 'regnet_y_800mf', 'regnet_y_8gf', 'resnext101_32x8d',
-    'resnext101_64x4d', 'resnext50_32x4d']
-
-vision_model_list = {
-    "torchvision": torch_vision_classification_model_list,
-    "timm": timm_vision_model_list,
-    "torchbench": torch_bench_vision_model_list,
-    "group_conv": group_conv_model_list,
-}
-
-full_source_list = (["torchvision", "timm", "torchbench"])
-full_model_list = list()
-full_model_list.extend(torch_vision_classification_model_list)
-full_model_list.extend(timm_vision_model_list)
-full_model_list.extend(torch_bench_vision_model_list)
-full_model_list.extend(full_source_list)
-full_model_list.append("all")
-
-supported_datatypes = ["f32", "bfloat16", "int8", "all"]
-supported_scenarios = ["realtime", "throughput", "all"]
-
-full_model_list = list()
-full_model_list.extend(torch_vision_classification_model_list)
-full_model_list.extend(timm_vision_model_list)
-full_model_list.extend(torch_bench_vision_model_list)
-
-source_list = (["torchvision", "timm", "torchbench"])
-model_options = list()
-model_options.extend(full_model_list)
-model_options.extend(source_list)
-model_options.extend(["all", "group_conv"])
-
-supported_datatypes = ["f32", "bfloat16", "int8", "all"]
-supported_scenarios = ["realtime", "throughput", "all"]
-supported_backends = ["gc", "dnnl", "all"]
-
-def get_cpu_cores():
-    with subprocess.Popen(["lscpu"],
-                          stdout=subprocess.PIPE,
-                          stderr=subprocess.PIPE,
-                          bufsize=1,
-                          universal_newlines=True) as p:
-        for line in p.stdout:
-            if "NUMA node0 CPU(s):" in line:
-                cores = int(re.findall("(?<=-)[0-9]*", line)[0])
-                return cores + 1
-    return 56
-
-
-def is_running_on_amx():
-    with subprocess.Popen(["lscpu"],
-                          stdout=subprocess.PIPE,
-                          stderr=subprocess.PIPE,
-                          bufsize=1,
-                          universal_newlines=True) as p:
-        for line in p.stdout:
-            if "amx_tile" in line:
-                return True
-        return False
-
-
-def get_code_name():
-    model_name = "unknown"
-    family = "unknown"
-    stepping = "unknown"
-
-    with subprocess.Popen(["lscpu"],
-                          stdout=subprocess.PIPE,
-                          stderr=subprocess.PIPE,
-                          bufsize=1,
-                          universal_newlines=True) as p:
-        for line in p.stdout:
-            if "Model name" in line:
-                model_name = line.split(":")[1].lstrip().rstrip("\n")
-            if "CPU family" in line:
-                family = line.split(":")[1].lstrip().rstrip("\n")
-            if "Stepping" in line:
-                stepping = line.split(":")[1].lstrip().rstrip("\n")
-    name = model_name.replace(" ", "_").replace(
-        "(R)", "") + "_" + family + "_" + stepping
-    return name
-
-
-def run(args):
-    column_text = []
-    if args.backend == "gc":
-        column_text = [
-            "model", "model_source", "batch_size", "core_per_instance",
-            "datatypes", "throughput_per_instance(GC)", "Correctness(GC)"]
-    elif args.backend == "dnnl":
-        column_text = [
-            "model", "model_source", "batch_size", "core_per_instance",
-            "datatypes", "throughput_per_instance(DNNL)", "Correctness(DNNL)"]
-    else:
-        column_text = [
-            "model", "model_source", "batch_size", "core_per_instance",
-            "datatypes", "throughput_per_instance(GC)", "Correctness(GC)",
-            "throughput_per_instance(DNNL)", "Correctness(DNNL)"]
-
-    dataframe = pd.DataFrame(columns=column_text)
-
-    cpu_cores = get_cpu_cores()
-    datatypes = ["f32", "bfloat16", "int8"] if args.data_type == "all" else [args.data_type]
-    scenarios = ["realtime", "throughput"] if args.scenario == "all" else [args.scenario]
-    core_bs_scenario_map = {"realtime":(4, 1), "throughput":(cpu_cores, 112)}
-
-    target_model = args.model
-<<<<<<< HEAD
-
-    model_list = list()
-    if target_model == "all":
-        model_list = full_model_list
-    elif target_model in vision_model_list:
-        model_list = vision_model_list[target_model]
-    elif target_model in full_model_list:
-        model_list = [target_model]
-    else:
-        raise ValueError("Invalid model!")
-
-    def get_model_source(model_name):
-        for k, v in vision_model_list.items():
-            if model_name in v:
-                return k
-=======
-    model_source_list = [target_model] if target_model in full_source_list else full_source_list
-    target_model = "all" if target_model in full_source_list else args.model
->>>>>>> 21b42ba4
-
-    for scenario in scenarios:
-        core_per_instance_bs_pair = core_bs_scenario_map[scenario]
-        core_per_instance = core_per_instance_bs_pair[0]
-        bs = core_per_instance_bs_pair[1]
-        num_instance = cpu_cores // core_per_instance
-        os.environ["OMP_NUM_THREADS"] = str(core_per_instance)
-        for dtype in datatypes:
-<<<<<<< HEAD
-            for model_name in model_list:
-                model_source = get_model_source(model_name)
-                print ("model_source:{}, model_name:{}".format(model_source, model_name))
-                bench_cmd = "timeout 5m python -m intel_extension_for_pytorch.cpu.launch --use_default_allocator --ninstance=2 --benchmark main.py -e --performance --pretrained -j 1 -w 20 -b {batch_size} -i 100 -a {model_name} --dummy --precision={data_type} --llga --model-source={model_source} --weight-sharing --number-instance={number_instance} --check_correctness".format(
-                    batch_size=bs,
-                    model_name=model_name,
-                    data_type=dtype,
-                    model_source=model_source,
-                    number_instance=num_instance)
-                # bench_cmd += " --profile"
-                cmd = bench_cmd.split(" ")
-                new_row = {}
-                new_row["model"] = model_name
-                new_row["model_source"] = model_source
-                new_row["batch_size"] = bs
-                new_row["core_per_instance"] = core_per_instance
-                new_row["datatypes"] = dtype
-
-                if args.backend in ["gc", "all"]:
-                    if args.max_fusion_policy is True:
-                        os.environ["_DNNL_FORCE_MAX_PARTITION_POLICY"] = "1"
-                    os.environ["_DNNL_DISABLE_COMPILER_BACKEND"] = "0"
-                    if len(args.dump_graph) > 0:
-                        path_name = args.dump_graph + \
-                            "/{dtype}/{model_source}/{model_name}/bs{bs}/".format(dtype=dtype, model_source=model_source,
-                                model_name=model_name, bs=bs)
-                        if not os.path.exists(path_name):
-                            os.makedirs(path_name)
-                        os.environ[
-                            "ONEDNN_EXPERIMENTAL_GRAPH_COMPILER_DUMP_GRAPH_JSON"] = path_name
-                    with subprocess.Popen(cmd,
-                                        stdout=subprocess.PIPE,
-                                        stderr=subprocess.PIPE,
-                                        bufsize=1,
-                                        universal_newlines=True) as p:
-                        print(" ".join(cmd))
-                        throughput = "failed"
-                        correctness = "fail"
-                        total_throughput = 0
-                        instance_num = 0
-                        for out_line in p.stdout:
-                            print(out_line)
-                            if "Throughput" in out_line:
-                                instance_num += 1
-                                total_throughput += float(
-                                    re.findall(
-                                        "\d+.\d+",
-                                        out_line.split("Throughput:")[1])
-                                    [0].strip(' '))
-                            if "inference throughput on master instance" in out_line:
-                                throughput = re.findall("\d+.\d+",
-                                                        out_line)[0].strip(' ')
-                            if "Correctness result" in out_line:
-                                correctness = out_line.split(":")[-1].strip(
-                                    "\n")
-                        if instance_num > 0:
-                            throughput = total_throughput / instance_num
-                        new_row["throughput_per_instance(GC)"] = throughput
-                        new_row["Correctness(GC)"] = correctness
-
-                if args.backend in ["dnnl", "all"]:
-                    os.environ["_DNNL_DISABLE_COMPILER_BACKEND"] = "1"
-                    with subprocess.Popen(cmd,
-                                        stdout=subprocess.PIPE,
-                                        stderr=subprocess.PIPE,
-                                        bufsize=1,
-                                        universal_newlines=True) as p:
-                        print(" ".join(cmd))
-                        time = "failed"
-                        throughput = "failed"
-                        total_throughput = 0
-                        instance_num = 0
-                        for out_line in p.stdout:
-                            print(out_line)
-                            if "Throughput" in out_line:
-                                instance_num += 1
-                                total_throughput += float(
-                                    re.findall(
-                                        "\d+.\d+",
-                                        out_line.split("Throughput:")[1])
-                                    [0].strip(' '))
-                            if "inference throughput on master instance" in out_line:
-                                throughput = re.findall("\d+.\d+",
-                                                        out_line)[0].strip(' ')
-                            if "Correctness result" in out_line:
-                                correctness = out_line.split(":")[-1].strip(
-                                    "\n")
-                        if instance_num > 0:
-                            throughput = total_throughput / instance_num
-                        new_row["throughput_per_instance(DNNL)"] = throughput
-                        new_row["Correctness(DNNL)"] = correctness
-                        print(new_row.values())
-                dataframe.loc[len(dataframe.index)] = new_row.values()
-                dataframe.to_csv(args.output_path)
-=======
-            for model_source in model_source_list:
-                for model_name in vision_model_list[model_source]:
-                    if target_model == "all" or target_model == model_name:
-                        print ("model_source_list:{}, model_source:{}, target_model: {}, model_name:{}".format(model_source_list, model_source, target_model, model_name))
-                        bench_cmd = "timeout 5m python -m intel_extension_for_pytorch.cpu.launch --use_default_allocator --ninstance=2 --benchmark main.py -e --performance --pretrained -j 1 -w 20 -b {batch_size} -i 200 -a {model_name} --dummy --precision={data_type} --llga --model-source={model_source} --weight-sharing --number-instance={number_instance} --check_correctness".format(
-                            batch_size=bs,
-                            model_name=model_name,
-                            data_type=dtype,
-                            model_source=model_source,
-                            number_instance=num_instance)
-                        cmd = bench_cmd.split(" ")
-                        new_row = {}
-                        new_row["model"] = model_name
-                        new_row["model_source"] = model_source
-                        new_row["batch_size"] = bs
-                        new_row["core_per_instance"] = core_per_instance
-                        new_row["datatypes"] = dtype
-                        os.environ["_DNNL_DISABLE_COMPILER_BACKEND"] = "0"
-                        if len(args.dump_graph) > 0:
-                            path_name = args.dump_graph + \
-                                "/{dtype}/{model_source}/{model_name}/bs{bs}/".format(dtype=dtype, model_source=model_source,
-                                    model_name=model_name, bs=bs)
-                            if not os.path.exists(path_name):
-                                os.makedirs(path_name)
-                            os.environ[
-                                "ONEDNN_EXPERIMENTAL_GRAPH_COMPILER_DUMP_GRAPH_JSON"] = path_name
-                        with subprocess.Popen(cmd,
-                                            stdout=subprocess.PIPE,
-                                            stderr=subprocess.PIPE,
-                                            bufsize=1,
-                                            universal_newlines=True) as p:
-                            print(" ".join(cmd))
-                            throughput = "failed"
-                            correctness = "fail"
-                            total_throughput = 0
-                            instance_num = 0
-                            for out_line in p.stdout:
-                                print(out_line)
-                                if "Throughput" in out_line:
-                                    instance_num += 1
-                                    total_throughput += float(
-                                        re.findall(
-                                            "\d+.\d+",
-                                            out_line.split("Throughput:")[1])
-                                        [0].strip(' '))
-                                if "inference throughput on master instance" in out_line:
-                                    throughput = re.findall("\d+.\d+",
-                                                            out_line)[0].strip(' ')
-                                if "Correctness result" in out_line:
-                                    correctness = out_line.split(":")[-1].strip(
-                                        "\n")
-                            if instance_num > 0:
-                                throughput = total_throughput / instance_num
-                            new_row["throughput_per_instance(GC)"] = throughput
-                            new_row["Correctness(GC)"] = correctness
-
-                        os.environ["_DNNL_DISABLE_COMPILER_BACKEND"] = "1"
-                        with subprocess.Popen(cmd,
-                                            stdout=subprocess.PIPE,
-                                            stderr=subprocess.PIPE,
-                                            bufsize=1,
-                                            universal_newlines=True) as p:
-                            print(" ".join(cmd))
-                            time = "failed"
-                            throughput = "failed"
-                            total_throughput = 0
-                            instance_num = 0
-                            for out_line in p.stdout:
-                                print(out_line)
-                                if "Throughput" in out_line:
-                                    instance_num += 1
-                                    total_throughput += float(
-                                        re.findall(
-                                            "\d+.\d+",
-                                            out_line.split("Throughput:")[1])
-                                        [0].strip(' '))
-                                if "inference throughput on master instance" in out_line:
-                                    throughput = re.findall("\d+.\d+",
-                                                            out_line)[0].strip(' ')
-                                if "Correctness result" in out_line:
-                                    correctness = out_line.split(":")[-1].strip(
-                                        "\n")
-                            if instance_num > 0:
-                                throughput = total_throughput / instance_num
-                            new_row["throughput_per_instance(DNNL)"] = throughput
-                            new_row["Correctness(DNNL)"] = correctness
-                            print(new_row.values())
-                        dataframe.loc[len(dataframe.index)] = new_row.values()
-                        dataframe.to_csv(args.output_path)
->>>>>>> 21b42ba4
-    print(dataframe)
-    dataframe.to_csv(args.output_path)
-
-
-def main():
-    # parse parameters
-    parser = argparse.ArgumentParser(
-        description="Vision Model Performance Evaluation")
-    parser.add_argument("--model",
-                        type=str,
-                        default="all",
-<<<<<<< HEAD
-                        choices=model_options)
-=======
-                        choices=full_model_list)
->>>>>>> 21b42ba4
-    parser.add_argument("--output_path", type=str, default="default")
-    parser.add_argument("--dump_graph", type=str, default="")
-    parser.add_argument("--data_type", type=str, default="all", choices=supported_datatypes)
-    parser.add_argument("--scenario", type=str, default="all", choices=supported_scenarios)
-<<<<<<< HEAD
-    parser.add_argument("--backend", type=str, default="all", choices=supported_backends)
-    parser.add_argument("--max_fusion_policy", action="store_true", default=False,
-                        help="Whether enable max_fusion_policy for graph compiler backend.")
-    args = parser.parse_args()
-
-    if args.output_path == "default":
-        args.output_path = "./" + get_code_name() + "_m-" + args.model + "_d-" + args.data_type + "_s-" \
-            + args.scenario + "_b-" + args.backend + "_mf-" + str(int(args.max_fusion_policy)) + "_report.csv"
-=======
-    args = parser.parse_args()
-
-    if args.output_path == "default":
-        args.output_path = "./" + get_code_name() + "_" + args.model + "_" + args.data_type + "_" + args.scenario + "_report.csv"
->>>>>>> 21b42ba4
-
-    is_amx = is_running_on_amx()
-    os.environ["KMP_AFFINITY"] = "granularity=fine,compact,1,0"
-    os.environ["KMP_BLOCKTIME"] = "1"
-    # os.environ[
-    #     "LD_PRELOAD"] = "$HOME/ipex_env/miniconda/envs/ipex_env/lib/libiomp5.so:$HOME/ipex_env/miniconda/envs/ipex_env/lib/libjemalloc.so:$LD_PRELOAD"
-    os.environ[
-        "DNNL_MAX_CPU_ISA"] = "AVX512_CORE_AMX" if is_amx else "AVX512_CORE_VNNI"
-    os.environ[
-        "MALLOC_CONF"] = "oversize_threshold:1,background_thread:true,metadata_thp:auto,dirty_decay_ms:9000000000,muzzy_decay_ms:9000000000"
-    run(args)
-
-
-if __name__ == "__main__":
-    main()
+################################################################################
+# Copyright 2023 Intel Corporation
+#
+# Licensed under the Apache License, Version 2.0 (the "License");
+# you may not use this file except in compliance with the License.
+# You may obtain a copy of the License at
+#
+#     http://www.apache.org/licenses/LICENSE-2.0
+#
+# Unless required by applicable law or agreed to in writing, software
+# distributed under the License is distributed on an "AS IS" BASIS,
+# WITHOUT WARRANTIES OR CONDITIONS OF ANY KIND, either express or implied.
+# See the License for the specific language governing permissions and
+# limitations under the License.
+################################################################################
+
+import argparse
+import csv
+import os
+import subprocess
+import re
+import random
+from multiprocessing import Pool
+import numpy as np
+import pandas as pd
+import torchvision as vision
+import timm
+
+torch_bench_vision_model_list = ['dcgan', 'phlippe_densenet', 'phlippe_resnet']
+
+torch_vision_classification_model_list = [
+    "alexnet", "convnext_tiny", "convnext_small", "convnext_base",
+    "convnext_large", "densenet121", "densenet161", "densenet169",
+    "densenet201", "efficientnet_b0", "efficientnet_b1", "efficientnet_b2",
+    "efficientnet_b3", "efficientnet_b4", "efficientnet_b5", "efficientnet_b6",
+    "efficientnet_b7", "googlenet", "mnasnet0_5", "mnasnet0_75", "mnasnet1_0",
+    "mnasnet1_3", "inception_v3", "mobilenet_v2", "mobilenet_v3_large",
+    "mobilenet_v3_small", "resnet18", "resnet34", "resnet50", "resnet101",
+    "resnet152", 'regnet_x_16gf', 'regnet_x_1_6gf', 'regnet_x_32gf',
+    'regnet_x_3_2gf', 'regnet_x_400mf', 'regnet_x_800mf', 'regnet_x_8gf',
+    'regnet_y_16gf', 'regnet_y_1_6gf', 'regnet_y_32gf', 'regnet_y_3_2gf',
+    'regnet_y_400mf', 'regnet_y_800mf', 'regnet_y_8gf', 'resnext101_32x8d',
+    'resnext101_64x4d', 'resnext50_32x4d', 'shufflenet_v2_x0_5',
+    'shufflenet_v2_x1_0', 'shufflenet_v2_x1_5', 'shufflenet_v2_x2_0',
+    'squeezenet1_0', 'squeezenet1_1', 'vgg11', 'vgg11_bn', 'vgg13', 'vgg13_bn',
+    'vgg16', 'vgg16_bn', 'vgg19', 'vgg19_bn', 'wide_resnet101_2',
+    'wide_resnet50_2', "vit_b_16", "vit_b_32", "vit_l_16", "vit_l_32"
+]  # image_size 224, skip: "efficientnet_v2_s", "efficientnet_v2_m","efficientnet_v2_l", "'regnet_y_128gf'", 'vit_b_16','vit_b_32', 'vit_l_16', 'vit_l_32', 'swin_b', 'swin_s','swin_t', 'swin_v2_b', 'swin_v2_s', 'swin_v2_t'
+
+torch_vision_segmentation_model_list = [
+    'deeplabv3_mobilenet_v3_large', 'deeplabv3_resnet101',
+    'deeplabv3_resnet50', 'fcn_resnet101', 'fcn_resnet50',
+    "lraspp_mobilenet_v3_large"
+]  # image_size 520
+
+VIT_model_list = ["DeepViT"]
+
+timm_vision_model_list = [
+    "fbnetc_100", "spnasnet_100", "vit_small_patch16_224",
+    "vit_giant_patch14_224", "regnety_120", "resnest14d"]
+
+group_conv_model_list = ['regnet_x_16gf', 'regnet_x_1_6gf', 'regnet_x_32gf',
+    'regnet_x_3_2gf', 'regnet_x_400mf', 'regnet_x_800mf', 'regnet_x_8gf',
+    'regnet_y_16gf', 'regnet_y_1_6gf', 'regnet_y_32gf', 'regnet_y_3_2gf',
+    'regnet_y_400mf', 'regnet_y_800mf', 'regnet_y_8gf', 'resnext101_32x8d',
+    'resnext101_64x4d', 'resnext50_32x4d']
+
+vision_model_list = {
+    "torchvision": torch_vision_classification_model_list,
+    "timm": timm_vision_model_list,
+    "torchbench": torch_bench_vision_model_list,
+    "group_conv": group_conv_model_list,
+}
+
+full_source_list = (["torchvision", "timm", "torchbench"])
+full_model_list = list()
+full_model_list.extend(torch_vision_classification_model_list)
+full_model_list.extend(timm_vision_model_list)
+full_model_list.extend(torch_bench_vision_model_list)
+full_model_list.extend(full_source_list)
+full_model_list.append("all")
+
+supported_datatypes = ["f32", "bfloat16", "int8", "all"]
+supported_scenarios = ["realtime", "throughput", "all"]
+
+full_model_list = list()
+full_model_list.extend(torch_vision_classification_model_list)
+full_model_list.extend(timm_vision_model_list)
+full_model_list.extend(torch_bench_vision_model_list)
+
+source_list = (["torchvision", "timm", "torchbench"])
+model_options = list()
+model_options.extend(full_model_list)
+model_options.extend(source_list)
+model_options.extend(["all", "group_conv"])
+
+supported_datatypes = ["f32", "bfloat16", "int8", "all"]
+supported_scenarios = ["realtime", "throughput", "all"]
+supported_backends = ["gc", "dnnl", "all"]
+
+def get_cpu_cores():
+    with subprocess.Popen(["lscpu"],
+                          stdout=subprocess.PIPE,
+                          stderr=subprocess.PIPE,
+                          bufsize=1,
+                          universal_newlines=True) as p:
+        for line in p.stdout:
+            if "NUMA node0 CPU(s):" in line:
+                cores = int(re.findall("(?<=-)[0-9]*", line)[0])
+                return cores + 1
+    return 56
+
+
+def is_running_on_amx():
+    with subprocess.Popen(["lscpu"],
+                          stdout=subprocess.PIPE,
+                          stderr=subprocess.PIPE,
+                          bufsize=1,
+                          universal_newlines=True) as p:
+        for line in p.stdout:
+            if "amx_tile" in line:
+                return True
+        return False
+
+
+def get_code_name():
+    model_name = "unknown"
+    family = "unknown"
+    stepping = "unknown"
+
+    with subprocess.Popen(["lscpu"],
+                          stdout=subprocess.PIPE,
+                          stderr=subprocess.PIPE,
+                          bufsize=1,
+                          universal_newlines=True) as p:
+        for line in p.stdout:
+            if "Model name" in line:
+                model_name = line.split(":")[1].lstrip().rstrip("\n")
+            if "CPU family" in line:
+                family = line.split(":")[1].lstrip().rstrip("\n")
+            if "Stepping" in line:
+                stepping = line.split(":")[1].lstrip().rstrip("\n")
+    name = model_name.replace(" ", "_").replace(
+        "(R)", "") + "_" + family + "_" + stepping
+    return name
+
+
+def run(args):
+    column_text = []
+    if args.backend == "gc":
+        column_text = [
+            "model", "model_source", "batch_size", "core_per_instance",
+            "datatypes", "throughput_per_instance(GC)", "Correctness(GC)"]
+    elif args.backend == "dnnl":
+        column_text = [
+            "model", "model_source", "batch_size", "core_per_instance",
+            "datatypes", "throughput_per_instance(DNNL)", "Correctness(DNNL)"]
+    else:
+        column_text = [
+            "model", "model_source", "batch_size", "core_per_instance",
+            "datatypes", "throughput_per_instance(GC)", "Correctness(GC)",
+            "throughput_per_instance(DNNL)", "Correctness(DNNL)"]
+
+    dataframe = pd.DataFrame(columns=column_text)
+
+    cpu_cores = get_cpu_cores()
+    datatypes = ["f32", "bfloat16", "int8"] if args.data_type == "all" else [args.data_type]
+    scenarios = ["realtime", "throughput"] if args.scenario == "all" else [args.scenario]
+    core_bs_scenario_map = {"realtime":(4, 1), "throughput":(cpu_cores, 112)}
+
+    target_model = args.model
+
+    model_list = list()
+    if target_model == "all":
+        model_list = full_model_list
+    elif target_model in vision_model_list:
+        model_list = vision_model_list[target_model]
+    elif target_model in full_model_list:
+        model_list = [target_model]
+    else:
+        raise ValueError("Invalid model!")
+
+    def get_model_source(model_name):
+        for k, v in vision_model_list.items():
+            if model_name in v:
+                return k
+
+    for scenario in scenarios:
+        core_per_instance_bs_pair = core_bs_scenario_map[scenario]
+        core_per_instance = core_per_instance_bs_pair[0]
+        bs = core_per_instance_bs_pair[1]
+        num_instance = cpu_cores // core_per_instance
+        os.environ["OMP_NUM_THREADS"] = str(core_per_instance)
+        for dtype in datatypes:
+            for model_name in model_list:
+                model_source = get_model_source(model_name)
+                print ("model_source:{}, model_name:{}".format(model_source, model_name))
+                bench_cmd = "timeout 5m python -m intel_extension_for_pytorch.cpu.launch --use_default_allocator --ninstance=2 --benchmark main.py -e --performance --pretrained -j 1 -w 20 -b {batch_size} -i 100 -a {model_name} --dummy --precision={data_type} --llga --model-source={model_source} --weight-sharing --number-instance={number_instance} --check_correctness".format(
+                    batch_size=bs,
+                    model_name=model_name,
+                    data_type=dtype,
+                    model_source=model_source,
+                    number_instance=num_instance)
+                # bench_cmd += " --profile"
+                cmd = bench_cmd.split(" ")
+                new_row = {}
+                new_row["model"] = model_name
+                new_row["model_source"] = model_source
+                new_row["batch_size"] = bs
+                new_row["core_per_instance"] = core_per_instance
+                new_row["datatypes"] = dtype
+
+                if args.backend in ["gc", "all"]:
+                    if args.max_fusion_policy is True:
+                        os.environ["_DNNL_FORCE_MAX_PARTITION_POLICY"] = "1"
+                    os.environ["_DNNL_DISABLE_COMPILER_BACKEND"] = "0"
+                    if len(args.dump_graph) > 0:
+                        path_name = args.dump_graph + \
+                            "/{dtype}/{model_source}/{model_name}/bs{bs}/".format(dtype=dtype, model_source=model_source,
+                                model_name=model_name, bs=bs)
+                        if not os.path.exists(path_name):
+                            os.makedirs(path_name)
+                        os.environ[
+                            "ONEDNN_EXPERIMENTAL_GRAPH_COMPILER_DUMP_GRAPH_JSON"] = path_name
+                    with subprocess.Popen(cmd,
+                                        stdout=subprocess.PIPE,
+                                        stderr=subprocess.PIPE,
+                                        bufsize=1,
+                                        universal_newlines=True) as p:
+                        print(" ".join(cmd))
+                        throughput = "failed"
+                        correctness = "fail"
+                        total_throughput = 0
+                        instance_num = 0
+                        for out_line in p.stdout:
+                            print(out_line)
+                            if "Throughput" in out_line:
+                                instance_num += 1
+                                total_throughput += float(
+                                    re.findall(
+                                        "\d+.\d+",
+                                        out_line.split("Throughput:")[1])
+                                    [0].strip(' '))
+                            if "inference throughput on master instance" in out_line:
+                                throughput = re.findall("\d+.\d+",
+                                                        out_line)[0].strip(' ')
+                            if "Correctness result" in out_line:
+                                correctness = out_line.split(":")[-1].strip(
+                                    "\n")
+                        if instance_num > 0:
+                            throughput = total_throughput / instance_num
+                        new_row["throughput_per_instance(GC)"] = throughput
+                        new_row["Correctness(GC)"] = correctness
+
+                if args.backend in ["dnnl", "all"]:
+                    os.environ["_DNNL_DISABLE_COMPILER_BACKEND"] = "1"
+                    with subprocess.Popen(cmd,
+                                        stdout=subprocess.PIPE,
+                                        stderr=subprocess.PIPE,
+                                        bufsize=1,
+                                        universal_newlines=True) as p:
+                        print(" ".join(cmd))
+                        time = "failed"
+                        throughput = "failed"
+                        total_throughput = 0
+                        instance_num = 0
+                        for out_line in p.stdout:
+                            print(out_line)
+                            if "Throughput" in out_line:
+                                instance_num += 1
+                                total_throughput += float(
+                                    re.findall(
+                                        "\d+.\d+",
+                                        out_line.split("Throughput:")[1])
+                                    [0].strip(' '))
+                            if "inference throughput on master instance" in out_line:
+                                throughput = re.findall("\d+.\d+",
+                                                        out_line)[0].strip(' ')
+                            if "Correctness result" in out_line:
+                                correctness = out_line.split(":")[-1].strip(
+                                    "\n")
+                        if instance_num > 0:
+                            throughput = total_throughput / instance_num
+                        new_row["throughput_per_instance(DNNL)"] = throughput
+                        new_row["Correctness(DNNL)"] = correctness
+                        print(new_row.values())
+                dataframe.loc[len(dataframe.index)] = new_row.values()
+                dataframe.to_csv(args.output_path)
+    print(dataframe)
+    dataframe.to_csv(args.output_path)
+
+
+def main():
+    # parse parameters
+    parser = argparse.ArgumentParser(
+        description="Vision Model Performance Evaluation")
+    parser.add_argument("--model",
+                        type=str,
+                        default="all",
+                        choices=model_options)
+    parser.add_argument("--output_path", type=str, default="default")
+    parser.add_argument("--dump_graph", type=str, default="")
+    parser.add_argument("--data_type", type=str, default="all", choices=supported_datatypes)
+    parser.add_argument("--scenario", type=str, default="all", choices=supported_scenarios)
+    parser.add_argument("--backend", type=str, default="all", choices=supported_backends)
+    parser.add_argument("--max_fusion_policy", action="store_true", default=False,
+                        help="Whether enable max_fusion_policy for graph compiler backend.")
+    args = parser.parse_args()
+
+    if args.output_path == "default":
+        args.output_path = "./" + get_code_name() + "_m-" + args.model + "_d-" + args.data_type + "_s-" \
+            + args.scenario + "_b-" + args.backend + "_mf-" + str(int(args.max_fusion_policy)) + "_report.csv"
+
+    is_amx = is_running_on_amx()
+    os.environ["KMP_AFFINITY"] = "granularity=fine,compact,1,0"
+    os.environ["KMP_BLOCKTIME"] = "1"
+    # os.environ[
+    #     "LD_PRELOAD"] = "$HOME/ipex_env/miniconda/envs/ipex_env/lib/libiomp5.so:$HOME/ipex_env/miniconda/envs/ipex_env/lib/libjemalloc.so:$LD_PRELOAD"
+    os.environ[
+        "DNNL_MAX_CPU_ISA"] = "AVX512_CORE_AMX" if is_amx else "AVX512_CORE_VNNI"
+    os.environ[
+        "MALLOC_CONF"] = "oversize_threshold:1,background_thread:true,metadata_thp:auto,dirty_decay_ms:9000000000,muzzy_decay_ms:9000000000"
+    run(args)
+
+
+if __name__ == "__main__":
+    main()